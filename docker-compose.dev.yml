version: '3.7'
services:

  db:
    ports:
      # postgres accessible on the host at 5433 for debugging
      - "5433:5432"

  django:
    image: laxy:latest
    build:
      context: .
      dockerfile: ./docker/laxy/Dockerfile
    environment:
      # - LAXY_DEBUG=yes
      - LAXY_ADMIN_EMAIL=admin@example.com
      - LAXY_ADMIN_USERNAME=admin
      # - LAXY_ADMIN_PASSWORD=adminpass
      - LAXY_STATIC_ROOT=/usr/share/nginx/html/backend_static
      - LAXY_STATIC_URL=${LAXY_FRONTEND_URL-//dev.laxy.io:8002}/backend_static/
      # Number of gunicorn workers
      - WEB_CONCURRENCY=${WEB_CONCURRENCY-4}
    volumes:
      - .:/app
      - ./laxy_frontend/dist:/usr/share/nginx/html
    # Django app is publicly accessible without reverse proxy
    # ports:
      # - "8001:8001"
      # Debugger port
      # - "21001:21001"
    logging:
      driver: "json-file"
      options:
        max-size: "100k"
        max-file: "1"
    command: bash -c "sleep 10 &&
                      python3 manage.py collectstatic --no-input &&
                      python3 manage.py makemigrations --no-input &&
                      python3 manage.py migrate --no-input &&
                      python3 manage.py loaddata --app laxy_backend /app/docker/fake-cluster/fixtures.json &&
                      python3 manage.py runserver 0.0.0.0:8001"
                      # gunicorn laxy.wsgi -b 0.0.0.0:8001 --forwarded-allow-ips='*' --worker-class gevent"
                      # Insecure: This leaks the admin password (eg via ps -ef).
                      # python manage.py shell -c \"from django.contrib.auth import get_user_model; User = get_user_model(); User.objects.filter(username='${LAXY_ADMIN_USERNAME}').count() or User.objects.create_superuser('${LAXY_ADMIN_USERNAME}', '${LAXY_ADMIN_EMAIL}', '${LAXY_ADMIN_PASSWORD}');\";"

  # Examine the logs to find the token to login to the Jupyter notebook
  # (eg docker-compose logs -f docker-compose.yml -f docker-compose.dev.yml shell-notebook )
  shell-notebook:
    build:
      context: .
      dockerfile: ./docker/laxy/Dockerfile
    environment:
      - LAXY_DEBUG=yes
      - LAXY_ADMIN_EMAIL=admin@example.com
      - LAXY_ADMIN_USERNAME=admin
      - LAXY_SENTRY_DSN=
    volumes:
      - .:/app
      - ./laxy_frontend/dist:/usr/share/nginx/html
    ports:
       - "8999:8999"
    logging:
      driver: "json-file"
      options:
        max-size: "100k"
        max-file: "1"
    depends_on:
      - db
    command: bash -c "sleep 10 &&
                      pip3 install jupyter ipython ipykernel django-extensions &&
                      python3 manage.py shell_plus --notebook"

  # NOTE: You may need to change the default Docker container memory to 4Gb when using
  #       this container, since `conda create` often exceeds 2Gb of RAM
  #       Running with the docker-compose --compatibility flag should allow the
  #       'deploy.resources.limits.memory' setting in this service to be honoured.
  #
  # We use port 2222 for OpenSSH so we can easily expose it to the host for debugging
  # without a port clash with the host SSH server.
  fake-cluster:
    image: fake-cluster:latest
    build:
      context: ./docker/fake-cluster
    volumes:
      - ./.fake-cluster-scratch:/scratch
    ports:
      - "2222:2222"
    logging:
      driver: "json-file"
      options:
        max-size: "10k"
        max-file: "1"
    restart: "unless-stopped"
    depends_on:
      - django
    deploy:
      resources:
        limits:
          memory: "4000M"

  # TODO: Use watchdog to make celery autoreload on *.py and *.sh changes
  #       https://www.distributedpython.com/2019/04/23/celery-reload/
  queue-high:
    build:
      context: .
      dockerfile: ./docker/laxy/Dockerfile
<<<<<<< HEAD
    command: ["celery", "-A", "laxy", "worker", "-B", "-E", "-l", "info", "-Ofair", 
              "--broker=${LAXY_BROKER_URL}"]
=======
    command: ["celery", "-A", "laxy", "worker", "-E", "-l", "info", "-Ofair", 
              "--broker=${LAXY_BROKER_URL}",
              # "--pool=solo",  # for use when remote debugging
              ]
    # environment:
    #   - DEBUGGER_PORT=21002
>>>>>>> ee9eaa04
    stop_grace_period: 30s
    stop_signal: SIGTERM
    # ports:
    # for use when remote debugging
    #   - "21002:21001"
    volumes:
      - .:/app
    logging:
      driver: "json-file"
      options:
        max-size: "100k"
        max-file: "1"

  queue-low:
    build:
      context: .
      dockerfile: ./docker/laxy/Dockerfile
    command: ["celery", "-A", "laxy", "worker", "-E", "-l", "info", "-Ofair", 
              "--broker=${LAXY_BROKER_URL}", 
              "-Q", "low-priority",
              # "--pool=solo",  # for use when remote debugging
              ]
    # environment:
    #   - DEBUGGER_PORT=21002
    stop_grace_period: 30s
    stop_signal: SIGTERM
    # ports:
    # # for use when remote debugging
    #   - "21002:21002"
    volumes:
      - .:/app
    logging:
      driver: "json-file"
      options:
        max-size: "100k"
        max-file: "1"

  celery-beat:
    build:
      context: .
      dockerfile: ./docker/laxy/Dockerfile
    volumes:
      - .:/app
    logging:
      driver: "json-file"
      options:
        max-size: "100k"
        max-file: "1"

  queue-low:
    build:
      context: .
      dockerfile: ./docker/laxy/Dockerfile
    command: ["celery", "-A", "laxy", "worker", "-B", "-E", "-l", "info", "-Ofair", 
              "--broker=${LAXY_BROKER_URL}", 
              "-Q", "low-priority"]
    stop_grace_period: 30s
    stop_signal: SIGTERM
    volumes:
      - .:/app
    logging:
      driver: "json-file"
      options:
        max-size: "100k"
        max-file: "1"

  celery-beat:
    build:
      context: .
      dockerfile: ./docker/laxy/Dockerfile
    volumes:
      - .:/app
    logging:
      driver: "json-file"
      options:
        max-size: "100k"
        max-file: "1"

  flower:
    environment:
      - FLOWER_BASIC_AUTH=user:pass
    ports:
      - "5556:5556"
    volumes:
      - .:/app

  nginx:
    image: laxy-static-nginx:latest
    build:
      context: .
      dockerfile: ./docker/laxy-static-nginx/Dockerfile
      # These are required to properly build and come from .env
      args:
        LAXY_FRONTEND_URL: "${LAXY_FRONTEND_URL:-http://localhost:8001}"
        LAXY_FRONTEND_API_URL: "${LAXY_FRONTEND_API_URL:-http://localhost:8002}"
        LAXY_FRONTEND_GOOGLE_OAUTH_CLIENT_ID: "${LAXY_FRONTEND_GOOGLE_OAUTH_CLIENT_ID:-}"
        LAXY_ENV: "${LAXY_ENV:-dev}"
    env_file:
      - .env
    command: >
      sh -c "
        until [ -f /certs/fullchain.pem ] && [ -f /certs/key.pem ]; do
          echo `date`': Waiting for SSL certificates ..';
          sleep 5;
        done;

        # Templating the nginx.conf in this way has proven fragile in practise, so disabled for the moment
        # in favor of an nginx.conf external to to the container (via a host-bind volume)
        # export LAXY_FRONTEND_HOST=`echo $LAXY_FRONTEND_URL | cut -f 2 -d ':' | sed 's/\/\///g'`
        # export LAXY_API_HOST=`echo $LAXY_FRONTEND_API_URL | cut -f 2 -d ':' | sed 's/\/\///g'`

        # if [ ! -f /etc/nginx/nginx.conf ] || [ -w /etc/nginx/nginx.conf ]; then
        #  # NOTE: Double dollar sign $$ prevents docker-compose interpolating
        #  envsubst '$${LAXY_FRONTEND_HOST} $${LAXY_API_HOST}' </etc/nginx/nginx.conf.template >/etc/nginx/nginx.conf
        # fi

        /usr/sbin/nginx -g 'daemon off;'
      "
    ports:
       # dev ports
       - "8002:8002"
       - "8001:8001"
       # Required for the Let's Encrypt http-01 challenge
       - "80:80"
    depends_on:
      - ssl-certs-cron
    volumes:
      - ./laxy_frontend/dist:/usr/share/nginx/html
      - ./certs:/certs
      - ./nginx.conf:/etc/nginx/nginx.conf:ro

  ssl-certs-cron:
    # image: ssl-certs:latest
    build:
      context: ./docker/ssl-certs/
    environment:
      # No quotes !
      - ACME_SSL_DOMAINS=${ACME_SSL_DOMAINS-dev.laxy.io dev-api.laxy.io}
      - LAXY_ADMIN_EMAIL=${LAXY_ADMIN_EMAIL-}
    # Run certificate renewel/creation on startup if missing. Then run crond in foreground forever.
#    command: >
#      /bin/bash -c "
#        [[ ! -f /certs/key.pem ]] && \
#        cron && \
#        anacron && \
#        touch /var/log/ssl-certs-cron.log && \
#        tail -f /var/log/ssl-certs-cron.log
#      "
    deploy:
      restart_policy:
        delay: 5s
        max_attempts: 3
        window: 120s
    volumes:
      - ./laxy_frontend/dist:/usr/share/nginx/html
      - ./certs:/certs

  splash:
    command: --disable-lua --disable-browser-caches --max-timeout 300
    ports:
      - "8050:8050"

# This method of 'cron-via-docker-restarts' will only work in Swarm mode, due to use of 'deploy'
#  ssl-certs-restart-daily:
#    image: alpine:3.8
#    command: >
#      sh -c '
#        DOMAINS="dev.laxy.io dev-api.laxy.io"
#        EXTRA_ARGS="" # -s = staging, -F = force renewal
#
#        /sbin/apk upgrade
#        /sbin/apk add --no-cache acme-client
#
#        /usr/bin/acme-client -a https://letsencrypt.org/documents/LE-SA-v1.2-November-15-2017.pdf -f /certs/account.key \
#                    -C /usr/share/nginx/html/.well-known/acme-challenge/ \
#                    -c /certs \
#                    -k /certs/domain.key \
#                    -Nnmev \
#                    $$EXTRA_ARGS \
#                    $$DOMAINS
#      '
#    deploy:
#      restart_policy:
#        condition: any
#        # Run every day
#        delay: 1d
#    volumes:
#      - ./laxy_frontend/dist:/usr/share/nginx/html
#      - ./certs:/certs<|MERGE_RESOLUTION|>--- conflicted
+++ resolved
@@ -104,17 +104,12 @@
     build:
       context: .
       dockerfile: ./docker/laxy/Dockerfile
-<<<<<<< HEAD
-    command: ["celery", "-A", "laxy", "worker", "-B", "-E", "-l", "info", "-Ofair", 
-              "--broker=${LAXY_BROKER_URL}"]
-=======
     command: ["celery", "-A", "laxy", "worker", "-E", "-l", "info", "-Ofair", 
               "--broker=${LAXY_BROKER_URL}",
               # "--pool=solo",  # for use when remote debugging
               ]
     # environment:
     #   - DEBUGGER_PORT=21002
->>>>>>> ee9eaa04
     stop_grace_period: 30s
     stop_signal: SIGTERM
     # ports:

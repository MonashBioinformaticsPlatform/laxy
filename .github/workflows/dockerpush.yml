--- conflicted
+++ resolved
@@ -48,15 +48,7 @@
       - name: Set environment variables for all steps
         run: |
           export GIT_COMMIT="${{ github.sha }}"
-<<<<<<< HEAD
-<<<<<<< HEAD
           echo "GIT_COMMIT=${GIT_COMMIT}" >>$GITHUB_ENV
-=======
-          echo "GIT_COMMIT=$GIT_COMMIT" >>$GITHUB_ENV
->>>>>>> Fix Github docker push action (third time lucky ?)
-=======
-          echo "GIT_COMMIT=$GIT_COMMIT" >>$GITHUB_ENV
->>>>>>> c705e1d3
           echo "GIT_SHORT_COMMIT=${GIT_COMMIT:0:8}" >>$GITHUB_ENV
 
           # Strip git ref prefix from version
@@ -64,40 +56,16 @@
           # Strip "v" prefix from tag name
           [ "${{ github.ref }}" == "refs/tags/"* ] && BRANCH_OR_TAG=$(echo $BRANCH_OR_TAG | sed -e 's/^v//')
 
-<<<<<<< HEAD
-<<<<<<< HEAD
           echo "BRANCH_OR_TAG=${BRANCH_OR_TAG}" >>$GITHUB_ENV
 
           [ "$BRANCH_OR_TAG" == "master" ] && LAXY_ENV=prod
           [ "$BRANCH_OR_TAG" == "develop" ] && LAXY_ENV=dev
           echo "LAXY_ENV=${LAXY_ENV}" >>$GITHUB_ENV
-=======
-          echo "BRANCH_OR_TAG=$BRANCH_OR_TAG" >>$GITHUB_ENV
-
-          [ "$BRANCH_OR_TAG" == "master" ] && LAXY_ENV=prod
-          [ "$BRANCH_OR_TAG" == "develop" ] && LAXY_ENV=dev
-          echo "LAXY_ENV=$LAXY_ENV" >>$GITHUB_ENV
->>>>>>> Fix Github docker push action (third time lucky ?)
-=======
-          echo "BRANCH_OR_TAG=$BRANCH_OR_TAG" >>$GITHUB_ENV
-
-          [ "$BRANCH_OR_TAG" == "master" ] && LAXY_ENV=prod
-          [ "$BRANCH_OR_TAG" == "develop" ] && LAXY_ENV=dev
-          echo "LAXY_ENV=$LAXY_ENV" >>$GITHUB_ENV
->>>>>>> c705e1d3
 
           IMAGE_TAG=$BRANCH_OR_TAG
           [ "$BRANCH_OR_TAG" == "master" ] && IMAGE_TAG=latest
           [ "$BRANCH_OR_TAG" == "develop" ] && IMAGE_TAG=dev
-<<<<<<< HEAD
-<<<<<<< HEAD
           echo "IMAGE_TAG=${IMAGE_TAG}" >>$GITHUB_ENV
-=======
-          echo "IMAGE_TAG=$IMAGE_TAG" >>$GITHUB_ENV
->>>>>>> Fix Github docker push action (third time lucky ?)
-=======
-          echo "IMAGE_TAG=$IMAGE_TAG" >>$GITHUB_ENV
->>>>>>> c705e1d3
 
       - name: Build Laxy backend image (Django)
         run: |
